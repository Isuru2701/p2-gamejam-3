%YAML 1.1
%TAG !u! tag:unity3d.com,2011:
--- !u!21 &2100000
Material:
  serializedVersion: 8
  m_ObjectHideFlags: 0
  m_CorrespondingSourceObject: {fileID: 0}
  m_PrefabInstance: {fileID: 0}
  m_PrefabAsset: {fileID: 0}
  m_Name: Glass
<<<<<<< HEAD
  m_Shader: {fileID: -6465566751694194690, guid: 9811a975b6d99df45b93bb716dacc497,
=======
  m_Shader: {fileID: -6465566751694194690, guid: 2c0f4b22fb5b328419497c0f88067d8b,
>>>>>>> 425bddbb
    type: 3}
  m_Parent: {fileID: 0}
  m_ModifiedSerializedProperties: 0
  m_ValidKeywords: []
  m_InvalidKeywords: []
  m_LightmapFlags: 4
  m_EnableInstancingVariants: 1
  m_DoubleSidedGI: 0
  m_CustomRenderQueue: -1
  stringTagMap: {}
  disabledShaderPasses:
  - MOTIONVECTORS
  m_LockedProperties: 
  m_SavedProperties:
    serializedVersion: 3
    m_TexEnvs:
    - Texture2D_4450AB74:
        m_Texture: {fileID: 0}
        m_Scale: {x: 1, y: 1}
        m_Offset: {x: 0, y: 0}
    - _BaseMap:
        m_Texture: {fileID: 0}
        m_Scale: {x: 1, y: 1}
        m_Offset: {x: 0, y: 0}
    - _BumpMap:
        m_Texture: {fileID: 0}
        m_Scale: {x: 1, y: 1}
        m_Offset: {x: 0, y: 0}
    - _DetailAlbedoMap:
        m_Texture: {fileID: 0}
        m_Scale: {x: 1, y: 1}
        m_Offset: {x: 0, y: 0}
    - _DetailMask:
        m_Texture: {fileID: 0}
        m_Scale: {x: 1, y: 1}
        m_Offset: {x: 0, y: 0}
    - _DetailNormalMap:
        m_Texture: {fileID: 0}
        m_Scale: {x: 1, y: 1}
        m_Offset: {x: 0, y: 0}
    - _EmissionMap:
        m_Texture: {fileID: 0}
        m_Scale: {x: 1, y: 1}
        m_Offset: {x: 0, y: 0}
    - _EmissionTexture:
        m_Texture: {fileID: 0}
        m_Scale: {x: 1, y: 1}
        m_Offset: {x: 0, y: 0}
    - _MainTex:
        m_Texture: {fileID: 0}
        m_Scale: {x: 1, y: 1}
        m_Offset: {x: 0, y: 0}
    - _MetallicGlossMap:
        m_Texture: {fileID: 0}
        m_Scale: {x: 1, y: 1}
        m_Offset: {x: 0, y: 0}
    - _OcclusionMap:
        m_Texture: {fileID: 0}
        m_Scale: {x: 1, y: 1}
        m_Offset: {x: 0, y: 0}
    - _ParallaxMap:
        m_Texture: {fileID: 0}
        m_Scale: {x: 1, y: 1}
        m_Offset: {x: 0, y: 0}
    - _ReflectionCubemap:
        m_Texture: {fileID: 0}
        m_Scale: {x: 1, y: 1}
        m_Offset: {x: 0, y: 0}
    - _ReflectionTexture:
        m_Texture: {fileID: 0}
        m_Scale: {x: 1, y: 1}
        m_Offset: {x: 0, y: 0}
    - _SpecGlossMap:
        m_Texture: {fileID: 0}
        m_Scale: {x: 1, y: 1}
        m_Offset: {x: 0, y: 0}
    - unity_Lightmaps:
        m_Texture: {fileID: 0}
        m_Scale: {x: 1, y: 1}
        m_Offset: {x: 0, y: 0}
    - unity_LightmapsInd:
        m_Texture: {fileID: 0}
        m_Scale: {x: 1, y: 1}
        m_Offset: {x: 0, y: 0}
    - unity_ShadowMasks:
        m_Texture: {fileID: 0}
        m_Scale: {x: 1, y: 1}
        m_Offset: {x: 0, y: 0}
    m_Ints: []
    m_Floats:
    - Boolean_193028D2: 0
    - Boolean_3F1A8DAB: 0
    - Boolean_43476D73: 0
    - Boolean_7165A49C: 1
    - Boolean_85059BBE: 1
    - Boolean_8BBF99CD: 1
    - Boolean_D258FF8E: 0
    - DeformMagnitude: 0
<<<<<<< HEAD
    - Vector1_21C41D02: 256
    - Vector1_6F288C5B: 0.5
    - Vector1_B2CC132F: 16
    - Vector1_B9994903: 11
    - Vector1_E8746023: 16
=======
    - Vector1_1e2a2a9bcdda46a689318f1a00c1dfb0: 1
    - Vector1_21C41D02: 256
    - Vector1_2326cc95bef648f29d9d897c2ee9d989: 0.639
    - Vector1_6F288C5B: 0.5
    - Vector1_6f0d9ea637294c859448be8556892dbf: 589
    - Vector1_93e6f4763e58491d97d14dcf1979fea0: 1
    - Vector1_B2CC132F: 16
    - Vector1_B9994903: 11
    - Vector1_E8746023: 16
    - Vector1_a94b41b638db4e63a6dcd9100348e971: 0.4
    - Vector1_e855577fa1cd4104bcc55cb88b66163c: 0.732
>>>>>>> 425bddbb
    - _AddPrecomputedVelocity: 0
    - _AffineTextureWarpingWeight: 1
    - _AlphaClip: 0
    - _AlphaClippingDitherIsEnabled: 0
    - _AlphaToMask: 0
    - _Alpha_Clipping: 0.1
<<<<<<< HEAD
    - _Alpha_Multiplier: 1
=======
    - _Alpha_Multiplier: 0
>>>>>>> 425bddbb
    - _BRDFMode: 0
    - _Blend: 0
    - _BlendModePreserveSpecular: 1
    - _BlendOp: 0
    - _BumpScale: 1
    - _ClearCoatMask: 0
    - _ClearCoatSmoothness: 0
    - _ColorMask: 15
    - _Cull: 2
    - _Cutoff: 0.5
    - _DetailAlbedoMapScale: 1
    - _DetailNormalMapScale: 1
    - _DoubleSidedNormalMode: 0
    - _DrawDistanceOverrideMode: 0
    - _DstBlend: 0
    - _DstBlendAlpha: 0
    - _EmissionBakedMultiplier: 1
    - _EnvironmentReflections: 1
    - _FogWeight: 1
    - _GlossMapScale: 1
    - _Glossiness: 0.59999996
    - _GlossyReflections: 1
    - _LightingBaked: 1
    - _LightingDynamic: 1
    - _LightingMode: 0
    - _Metallic: 0
    - _Mode: 0
    - _OcclusionStrength: 1
    - _Parallax: 0.02
    - _PrecisionColorOverrideMode: 0
    - _PrecisionGeometryOverrideMode: 0
    - _PrecisionGeometryWeight: 1
    - _QueueControl: 0
    - _QueueOffset: 0
    - _ReceiveShadows: 1
    - _Reflection: 0
    - _ReflectionBlendMode: 0
    - _ReflectionDirectionMode: 0
    - _RenderQueueCategory: 0
    - _ShadingEvaluationMode: 0
    - _Smoothness: 0.59999996
    - _SmoothnessTextureChannel: 0
    - _SpecularHighlights: 1
    - _SrcBlend: 1
    - _SrcBlendAlpha: 1
    - _Surface: 0
    - _TextureFilterMode: 0
    - _UVAnimationMode: 0
    - _UVSec: 0
    - _VertexColorBlendMode: 0
    - _VertexColorMode: 0
    - _WorkflowMode: 1
    - _XRMotionVectorsPass: 1
    - _ZWrite: 1
    m_Colors:
    - Color_2E5415DE: {r: 1, g: 1, b: 1, a: 0}
    - Vector2_8044833E: {r: 1, g: 1, b: 0, a: 0}
    - _AlphaClippingScaleBiasMinMax: {r: 1, g: 0, b: 0, a: 1}
    - _BaseColor: {r: 0.9063317, g: 0.9063317, b: 0.9063317, a: 1}
    - _Color: {r: 0, g: 0, b: 0, a: 0.8509804}
    - _DoubleSidedConstants: {r: 1, g: 1, b: 1, a: 0}
    - _DrawDistanceOverride: {r: 100, g: 10000, b: 0, a: 0}
    - _EmissionColor: {r: 0, g: 0, b: 0, a: 1}
    - _MainColor: {r: 1, g: 1, b: 1, a: 1}
    - _PrecisionColorOverrideParameters: {r: 0, g: 0, b: 0, a: 0}
    - _PrecisionGeometryOverrideParameters: {r: 0, g: 0, b: 0, a: 0}
    - _ReflectionColor: {r: 1, g: 1, b: 1, a: 1}
    - _SpecColor: {r: 0.19999996, g: 0.19999996, b: 0.19999996, a: 1}
    - _UVAnimationParameters: {r: 1, g: 1, b: 0, a: 0}
    - _UVAnimationParametersFrameLimit: {r: 0, g: 60, b: 0, a: 0}
  m_BuildTextureStacks: []
  m_AllowLocking: 1
--- !u!114 &8922947806572588641
MonoBehaviour:
  m_ObjectHideFlags: 11
  m_CorrespondingSourceObject: {fileID: 0}
  m_PrefabInstance: {fileID: 0}
  m_PrefabAsset: {fileID: 0}
  m_GameObject: {fileID: 0}
  m_Enabled: 1
  m_EditorHideFlags: 0
  m_Script: {fileID: 11500000, guid: d0353a89b1f911e48b9e16bdc9f2e058, type: 3}
  m_Name: 
  m_EditorClassIdentifier: Unity.RenderPipelines.Universal.Editor::UnityEditor.Rendering.Universal.AssetVersion
  version: 10<|MERGE_RESOLUTION|>--- conflicted
+++ resolved
@@ -8,11 +8,7 @@
   m_PrefabInstance: {fileID: 0}
   m_PrefabAsset: {fileID: 0}
   m_Name: Glass
-<<<<<<< HEAD
-  m_Shader: {fileID: -6465566751694194690, guid: 9811a975b6d99df45b93bb716dacc497,
-=======
   m_Shader: {fileID: -6465566751694194690, guid: 2c0f4b22fb5b328419497c0f88067d8b,
->>>>>>> 425bddbb
     type: 3}
   m_Parent: {fileID: 0}
   m_ModifiedSerializedProperties: 0
@@ -111,13 +107,6 @@
     - Boolean_8BBF99CD: 1
     - Boolean_D258FF8E: 0
     - DeformMagnitude: 0
-<<<<<<< HEAD
-    - Vector1_21C41D02: 256
-    - Vector1_6F288C5B: 0.5
-    - Vector1_B2CC132F: 16
-    - Vector1_B9994903: 11
-    - Vector1_E8746023: 16
-=======
     - Vector1_1e2a2a9bcdda46a689318f1a00c1dfb0: 1
     - Vector1_21C41D02: 256
     - Vector1_2326cc95bef648f29d9d897c2ee9d989: 0.639
@@ -129,18 +118,13 @@
     - Vector1_E8746023: 16
     - Vector1_a94b41b638db4e63a6dcd9100348e971: 0.4
     - Vector1_e855577fa1cd4104bcc55cb88b66163c: 0.732
->>>>>>> 425bddbb
     - _AddPrecomputedVelocity: 0
     - _AffineTextureWarpingWeight: 1
     - _AlphaClip: 0
     - _AlphaClippingDitherIsEnabled: 0
     - _AlphaToMask: 0
     - _Alpha_Clipping: 0.1
-<<<<<<< HEAD
-    - _Alpha_Multiplier: 1
-=======
     - _Alpha_Multiplier: 0
->>>>>>> 425bddbb
     - _BRDFMode: 0
     - _Blend: 0
     - _BlendModePreserveSpecular: 1
