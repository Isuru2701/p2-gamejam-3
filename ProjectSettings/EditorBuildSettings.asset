%YAML 1.1
%TAG !u! tag:unity3d.com,2011:
--- !u!1045 &1
EditorBuildSettings:
  m_ObjectHideFlags: 0
  serializedVersion: 2
  m_Scenes:
  - enabled: 0
    path: Assets/EpsilonIV/Scenes/Main.unity
    guid: b89884e17fd738d41a767f62014486f1
  - enabled: 0
    path: Assets/FPS/Scenes/IntroMenu.unity
    guid: 56e3faabc5bb30f49a68bb8f1292f988
  - enabled: 0
    path: Assets/FPS/Scenes/WinScene.unity
    guid: 037d06fbede2b4041a843d9ee6fe750c
  - enabled: 0
    path: Assets/FPS/Scenes/LoseScene.unity
    guid: 72e5c65a45893714484002914e3fd521
  - enabled: 0
    path: Assets/FPS/Scenes/MainScene.unity
    guid: d794a2ef8ba31d847ad3c19d03e2ddb9
  - enabled: 1
    path: Assets/EpsilonIV/Scenes/ShaderTest.unity
    guid: beac16123d4d38c41b46b70a3e901560
  - enabled: 1
<<<<<<< HEAD
    path: Assets/EpsilonIV/Scenes/Final.unity
    guid: c1f652a89482dbd40a82a6484294a418
=======
    path: Assets/EpsilonIV/Scenes/Cutscene Scenes/OpeningScene.unity
    guid: 4b390a1e730a9a840b4b54007442d564
  - enabled: 1
    path: Assets/EpsilonIV/Scenes/Cutscene Scenes/StartMenuScene.unity
    guid: 2deb6ae57f54553408b0991e3c48ef5c
  - enabled: 1
    path: Assets/EpsilonIV/Scenes/Cutscene Scenes/AfterStartMenuScene.unity
    guid: 9912151faf4bcd94496b7e12ed9eec46
>>>>>>> b094c0b9
  m_configObjects:
    com.unity.input.settings.actions: {fileID: -944628639613478452, guid: 05b4aeda8533b704f9be24b556a43d98,
      type: 3}
  m_UseUCBPForAssetBundles: 0<|MERGE_RESOLUTION|>--- conflicted
+++ resolved
@@ -24,10 +24,9 @@
     path: Assets/EpsilonIV/Scenes/ShaderTest.unity
     guid: beac16123d4d38c41b46b70a3e901560
   - enabled: 1
-<<<<<<< HEAD
     path: Assets/EpsilonIV/Scenes/Final.unity
     guid: c1f652a89482dbd40a82a6484294a418
-=======
+  - enabled: 1
     path: Assets/EpsilonIV/Scenes/Cutscene Scenes/OpeningScene.unity
     guid: 4b390a1e730a9a840b4b54007442d564
   - enabled: 1
@@ -36,7 +35,6 @@
   - enabled: 1
     path: Assets/EpsilonIV/Scenes/Cutscene Scenes/AfterStartMenuScene.unity
     guid: 9912151faf4bcd94496b7e12ed9eec46
->>>>>>> b094c0b9
   m_configObjects:
     com.unity.input.settings.actions: {fileID: -944628639613478452, guid: 05b4aeda8533b704f9be24b556a43d98,
       type: 3}
