%YAML 1.1
%TAG !u! tag:unity3d.com,2011:
--- !u!30 &1
GraphicsSettings:
  m_ObjectHideFlags: 0
  serializedVersion: 16
  m_Deferred:
    m_Mode: 1
    m_Shader: {fileID: 69, guid: 0000000000000000f000000000000000, type: 0}
  m_DeferredReflections:
    m_Mode: 1
    m_Shader: {fileID: 74, guid: 0000000000000000f000000000000000, type: 0}
  m_ScreenSpaceShadows:
    m_Mode: 1
    m_Shader: {fileID: 64, guid: 0000000000000000f000000000000000, type: 0}
  m_DepthNormals:
    m_Mode: 1
    m_Shader: {fileID: 62, guid: 0000000000000000f000000000000000, type: 0}
  m_MotionVectors:
    m_Mode: 1
    m_Shader: {fileID: 75, guid: 0000000000000000f000000000000000, type: 0}
  m_LightHalo:
    m_Mode: 1
    m_Shader: {fileID: 105, guid: 0000000000000000f000000000000000, type: 0}
  m_LensFlare:
    m_Mode: 1
    m_Shader: {fileID: 102, guid: 0000000000000000f000000000000000, type: 0}
  m_VideoShadersIncludeMode: 2
  m_AlwaysIncludedShaders:
  - {fileID: 7, guid: 0000000000000000f000000000000000, type: 0}
  - {fileID: 15104, guid: 0000000000000000f000000000000000, type: 0}
  - {fileID: 15105, guid: 0000000000000000f000000000000000, type: 0}
  - {fileID: 15106, guid: 0000000000000000f000000000000000, type: 0}
  - {fileID: 10753, guid: 0000000000000000f000000000000000, type: 0}
  - {fileID: 10770, guid: 0000000000000000f000000000000000, type: 0}
  - {fileID: 16000, guid: 0000000000000000f000000000000000, type: 0}
  - {fileID: 17000, guid: 0000000000000000f000000000000000, type: 0}
  - {fileID: 16001, guid: 0000000000000000f000000000000000, type: 0}
  - {fileID: 0}
  - {fileID: 0}
  - {fileID: 0}
  - {fileID: 0}
  m_PreloadedShaders:
  - {fileID: 20000000, guid: 0d9c15db905a32149b1419601ea0359b, type: 2}
  m_PreloadShadersBatchTimeLimit: -1
  m_SpritesDefaultMaterial: {fileID: 10754, guid: 0000000000000000f000000000000000,
    type: 0}
  m_CustomRenderPipeline: {fileID: 11400000, guid: 82d50e16a695c214d8025c47c33a0d1f,
    type: 2}
  m_TransparencySortMode: 0
  m_TransparencySortAxis: {x: 0, y: 0, z: 1}
  m_DefaultRenderingPath: 1
  m_DefaultMobileRenderingPath: 1
  m_TierSettings:
  - serializedVersion: 5
    m_BuildTarget: 13
    m_Tier: 0
    m_Settings:
      standardShaderQuality: 0
      renderingPath: 1
      hdrMode: 1
      realtimeGICPUUsage: 25
      useReflectionProbeBoxProjection: 1
      useReflectionProbeBlending: 1
      useHDR: 1
      useDetailNormalMap: 1
      useCascadedShadowMaps: 1
      prefer32BitShadowMaps: 0
      enableLPPV: 1
      useDitherMaskForAlphaBlendedShadows: 1
    m_Automatic: 0
  - serializedVersion: 5
    m_BuildTarget: 13
    m_Tier: 1
    m_Settings:
      standardShaderQuality: 1
      renderingPath: 1
      hdrMode: 1
      realtimeGICPUUsage: 25
      useReflectionProbeBoxProjection: 1
      useReflectionProbeBlending: 1
      useHDR: 1
      useDetailNormalMap: 1
      useCascadedShadowMaps: 1
      prefer32BitShadowMaps: 0
      enableLPPV: 1
      useDitherMaskForAlphaBlendedShadows: 1
    m_Automatic: 0
  - serializedVersion: 5
    m_BuildTarget: 13
    m_Tier: 2
    m_Settings:
      standardShaderQuality: 2
      renderingPath: 1
      hdrMode: 1
      realtimeGICPUUsage: 25
      useReflectionProbeBoxProjection: 1
      useReflectionProbeBlending: 1
      useHDR: 1
      useDetailNormalMap: 1
      useCascadedShadowMaps: 1
      prefer32BitShadowMaps: 0
      enableLPPV: 1
      useDitherMaskForAlphaBlendedShadows: 1
    m_Automatic: 0
<<<<<<< HEAD
  m_LightmapStripping: 1
  m_FogStripping: 1
=======
  m_LightmapStripping: 0
  m_FogStripping: 0
>>>>>>> 55af6789
  m_InstancingStripping: 1
  m_BrgStripping: 0
  m_LightmapKeepPlain: 0
  m_LightmapKeepDirCombined: 0
  m_LightmapKeepDynamicPlain: 0
  m_LightmapKeepDynamicDirCombined: 0
  m_LightmapKeepShadowMask: 0
  m_LightmapKeepSubtractive: 0
  m_FogKeepLinear: 0
  m_FogKeepExp: 0
  m_FogKeepExp2: 1
  m_AlbedoSwatchInfos: []
  m_RenderPipelineGlobalSettingsMap:
    UnityEngine.Rendering.Universal.UniversalRenderPipeline: {fileID: 11400000, guid: 76c98309ae61cd243932c14e893ccd2f,
      type: 2}
  m_LightsUseLinearIntensity: 0
  m_LightsUseColorTemperature: 1
  m_LogWhenShaderIsCompiled: 1
  m_LightProbeOutsideHullStrategy: 0
  m_CameraRelativeLightCulling: 0
  m_CameraRelativeShadowCulling: 0<|MERGE_RESOLUTION|>--- conflicted
+++ resolved
@@ -103,13 +103,8 @@
       enableLPPV: 1
       useDitherMaskForAlphaBlendedShadows: 1
     m_Automatic: 0
-<<<<<<< HEAD
-  m_LightmapStripping: 1
-  m_FogStripping: 1
-=======
   m_LightmapStripping: 0
   m_FogStripping: 0
->>>>>>> 55af6789
   m_InstancingStripping: 1
   m_BrgStripping: 0
   m_LightmapKeepPlain: 0
@@ -120,12 +115,12 @@
   m_LightmapKeepSubtractive: 0
   m_FogKeepLinear: 0
   m_FogKeepExp: 0
-  m_FogKeepExp2: 1
+  m_FogKeepExp2: 0
   m_AlbedoSwatchInfos: []
   m_RenderPipelineGlobalSettingsMap:
     UnityEngine.Rendering.Universal.UniversalRenderPipeline: {fileID: 11400000, guid: 76c98309ae61cd243932c14e893ccd2f,
       type: 2}
-  m_LightsUseLinearIntensity: 0
+  m_LightsUseLinearIntensity: 1
   m_LightsUseColorTemperature: 1
   m_LogWhenShaderIsCompiled: 1
   m_LightProbeOutsideHullStrategy: 0
